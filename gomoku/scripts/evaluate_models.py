--- conflicted
+++ resolved
@@ -27,11 +27,8 @@
     board_size=9,
     device=None,
     policy_color="black",
-<<<<<<< HEAD
     network_type="dense",
-=======
     eval_temp=0.5,
->>>>>>> bb17de97
 ):
     """
     保存済みモデル(PolicyAgent)を読み込み、指定した相手と複数回対戦させて
@@ -163,19 +160,11 @@
         opp = LongestChainAgent()
 
     evaluate_model(
-<<<<<<< HEAD
+
         policy_path=MODEL_DIR / "policy_agent_trained.pth",
         opponent_agent=FourThreePriorityAgent(),
         num_episodes=100,
         board_size=9,
         network_type="dense",
-=======
-        policy_path=args.policy_path,
-        opponent_agent=opp,
-        num_episodes=args.num_episodes,
-        board_size=args.board_size,
-        device=args.device,
-        policy_color=args.policy_color,
-        eval_temp=args.eval_temp,
->>>>>>> bb17de97
+
     )