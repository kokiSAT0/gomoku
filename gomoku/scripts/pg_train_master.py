"""PolicyAgent の並列学習用メイン関数をまとめたモジュール

train_worker と train_master を定義する。parallel_pg_train.py から
切り出すことで構成を分かりやすくした。
"""

import multiprocessing
from tqdm import tqdm

from ..core.gomoku_env import GomokuEnv
from ..ai.agents import (
    PolicyAgent,
    ImmediateWinBlockAgent,
)

from .pg_train_utils import play_one_episode, update_with_trajectories


def train_worker(
    worker_id,
    num_episodes,
    board_size,
    agent_params,
    opponent_class=ImmediateWinBlockAgent,
    env_params=None,
    policy_color="black",
    initial_state_dict=None,
    initial_temp=None,
):
<<<<<<< HEAD
    """ワーカー側でエピソードを実行しデータを返す関数"""
    # ``initial_temp`` には前回までの温度を受け取り、ワーカーでも継続して
    # 同じ温度から探索を開始できるようにする
=======
    """ワーカー側でエピソードを実行しデータを返す関数

    ``initial_temp`` で方策の初期温度を指定し、温度を同期させる。
    """
>>>>>>> 098e9faf
    if env_params is None:
        env_params = {}

    # 学習対象エージェントを生成
    # 親プロセスから現在の温度を受け取り初期値として設定する
    if initial_temp is None:
        policy_agent = PolicyAgent(board_size=board_size, **agent_params)
    else:
        policy_agent = PolicyAgent(
            board_size=board_size, temp=initial_temp, **agent_params
        )

    # 温度パラメータをメイン側から引き継ぐ
    if initial_temp is not None:
        policy_agent.temp = initial_temp  # 継続学習のため温度を上書き

    # メインプロセスから渡された重みがあれば読み込む
    if initial_state_dict is not None:
        policy_agent.model.load_state_dict(initial_state_dict)

    opponent_agent = opponent_class()

    # 先手・後手を決定
    if policy_color == "black":
        black_agent = policy_agent
        white_agent = opponent_agent
    else:
        black_agent = opponent_agent
        white_agent = policy_agent

    env = GomokuEnv(board_size=board_size, **env_params)

    local_data = []
    for _ in range(num_episodes):
        # 1ゲーム実行しログを収集
        episode_log, winner, turn_count = play_one_episode(
            env,
            black_agent,
            white_agent,
            policy_color=policy_color,
        )
        local_data.append((episode_log, winner, turn_count))
        # 各エピソード終了後に温度を少し下げることで探索度を減少させる
        policy_agent.update_temperature()

    return local_data


def train_master(
    total_episodes=1000,
    batch_size=50,
    board_size=9,
    num_workers=4,
    lr=1e-3,
    gamma=0.95,
    hidden_size=128,
    env_params=None,
    agent_params=None,
    opponent_class=ImmediateWinBlockAgent,
    policy_color="black",
):
    """複数ワーカーでデータを集め PolicyAgent を学習する簡易例"""
    if env_params is None:
        env_params = {}

    if agent_params is None:
        agent_params = {}

    # デフォルトパラメータを設定
    agent_params.setdefault("hidden_size", hidden_size)
    agent_params.setdefault("lr", lr)
    agent_params.setdefault("gamma", gamma)

    # 学習対象エージェント (パラメータの更新先)
    policy_agent = PolicyAgent(board_size=board_size, **agent_params)

    all_rewards = []
    all_winners = []
    all_turn_counts = []
    n_batches = total_episodes // batch_size

    # CUDA 環境でも安全な spawn 方式でプールを作成
    with multiprocessing.get_context("spawn").Pool(num_workers) as pool:
        for _ in tqdm(range(n_batches), desc="Training"):
            # 1バッチ内で各ワーカーが担当するエピソード数
            eppw = batch_size // num_workers

            worker_args = []
            for wid in range(num_workers):
                worker_args.append(
                    (
                        wid,
                        eppw,
                        board_size,
                        agent_params,
                        opponent_class,
                        env_params,
                        policy_color,
                        {k: v.cpu() for k, v in policy_agent.model.state_dict().items()},
<<<<<<< HEAD
                        policy_agent.temp,  # 現在の温度をワーカーへ伝える
=======
                        # 温度減衰を同期させるため、現在の温度をワーカーへ渡す
                        policy_agent.temp,
>>>>>>> 098e9faf
                    )
                )

            # 各ワーカーでエピソードを収集
            results = pool.starmap(train_worker, worker_args)

            # 収集データをまとめて学習用リストへ
            all_episodes = []
            for worker_data in results:
                for (episode_log, winner, turn_count) in worker_data:
                    if policy_color == "black":
                        if winner == 1:
                            r = 1.0
                        elif winner == 2:
                            r = -1.0
                        else:
                            r = 0.0
                    else:
                        if winner == 2:
                            r = 1.0
                        elif winner == 1:
                            r = -1.0
                        else:
                            r = 0.0

                    all_rewards.append(r)
                    all_winners.append(winner)
                    all_turn_counts.append(turn_count)

                    all_episodes.append(episode_log)

            # バッチ分のログで学習
            loss = update_with_trajectories(policy_agent, all_episodes)
            # 学習後にも温度を減衰させ、全体の探索率を徐々に下げる
            policy_agent.update_temperature()

            # Issue 1: エピソードごとの温度減衰を反映
            # 学習が進むにつれて探索度を下げるため温度を更新
            policy_agent.update_temperature()

    return policy_agent, all_rewards, all_winners, all_turn_counts


__all__ = ["train_worker", "train_master"]<|MERGE_RESOLUTION|>--- conflicted
+++ resolved
@@ -27,16 +27,11 @@
     initial_state_dict=None,
     initial_temp=None,
 ):
-<<<<<<< HEAD
+
     """ワーカー側でエピソードを実行しデータを返す関数"""
     # ``initial_temp`` には前回までの温度を受け取り、ワーカーでも継続して
     # 同じ温度から探索を開始できるようにする
-=======
-    """ワーカー側でエピソードを実行しデータを返す関数
 
-    ``initial_temp`` で方策の初期温度を指定し、温度を同期させる。
-    """
->>>>>>> 098e9faf
     if env_params is None:
         env_params = {}
 
@@ -136,12 +131,9 @@
                         env_params,
                         policy_color,
                         {k: v.cpu() for k, v in policy_agent.model.state_dict().items()},
-<<<<<<< HEAD
+
                         policy_agent.temp,  # 現在の温度をワーカーへ伝える
-=======
-                        # 温度減衰を同期させるため、現在の温度をワーカーへ渡す
-                        policy_agent.temp,
->>>>>>> 098e9faf
+
                     )
                 )
 
